--- conflicted
+++ resolved
@@ -1,9 +1,5 @@
 #!/usr/bin/python3
-<<<<<<< HEAD
-#from __future__ import annotations
-=======
 # from __future__ import annotations
->>>>>>> 82bc57a9
 import argparse
 import logging
 import tarfile
