<<<<<<< HEAD
#from __future__ import annotations
from typing import TYPE_CHECKING, Optional, Iterable, BinaryIO, List, Iterator, Tuple
=======
# from __future__ import annotations
from typing import Optional, Iterable, BinaryIO, List, Iterator, Tuple
>>>>>>> 82bc57a9
import contextlib
import subprocess
import sys
import os
import arkimet
import logging
from .recipes import Order
from .inputs import Inputs

# if TYPE_CHECKING:
from .recipes import Recipes, Recipe
from .inputs import Input
from .kitchen import Kitchen

log = logging.getLogger("arkimaps.pantry")


class Pantry:
    """
    Storage of GRIB files to be processed
    """
    def __init__(self, kitchen: 'Kitchen', root: str):
        # General run state
        self.kitchen = kitchen
        # Root directory where inputs are stored
        self.data_root = os.path.join(root, "pantry")

    def fill(self, recipes: 'Recipes', path: Optional[str] = None):
        """
        Read data from standard input and acquire it into the pantry
        """
        raise NotImplementedError(f"{self.__class__.__name__}.fill() not implemented")

    def order(self, recipes: 'Recipes', name: str, step: int) -> Order:
        """
        Return an order for the given recipe name and output step
        """
        recipe = recipes.get(name)
        order = None
        for o in self.make_orders(recipe, self.data_root, output_steps=[step]):
            if order is not None:
                raise RuntimeError(f"Multiple options found to generate {name}+{step:03d}")
            order = o
        if order is None:
            raise KeyError(f"No option found to generate {name}+{step:03d}")
        return order

    def orders(self, recipes: 'Recipes') -> Iterable[Order]:
        """
        Return all orders that can be made with this pantry
        """
        # List of products that should be rendered
        for recipe in recipes.recipes:
            yield from self.make_orders(recipe, self.data_root)

    def store_processing_artifacts(self, tarout):
        """
        Store relevant processing artifacts in the output tarball
        """
        pass

    @contextlib.contextmanager
    def input(self, path: Optional[str] = None):
        """
        Open the binary input stream, from a file, or standard input if path is
        None
        """
        if path is None:
            yield sys.stdin.buffer
        else:
            with open(path, "rb") as fd:
                yield fd

    def make_orders(
            self,
            recipe: 'Recipe',
            workdir: str,
            output_steps: Optional[List[int]] = None) -> Iterator["Order"]:
        """
        Look at what input files are available for the given recipe, and
        generate a sequence of orders for all steps for which there are enough
        inputs to make the order
        """
        # List the data files in the pantry
        input_dir = os.path.join(workdir, recipe.name)
        inputs = Inputs(recipe, input_dir)

        # Run preprocessors if needed
        inputs.preprocess()

        # Generate orders based on the data we found
        count_generated = 0
        for step, files in inputs.steps.items():
            if output_steps is not None and step not in output_steps:
                continue
            sources = inputs.for_step(step)
            if sources is None:
                continue
            basename = f"{recipe.name}+{step:03d}"
            dest = os.path.join(workdir, basename)
            count_generated += 1
            yield Order(
                mixer=recipe.mixer,
                sources=sources,
                dest=dest,
                basename=basename,
                recipe=recipe.name,
                steps=recipe.steps,
            )

        log.info("%s: %d orders created", recipe.name, count_generated)


class ArkimetPantry(Pantry):
    """
    Arkimet-based storage of GRIB files to be processed
    """
    def fill(self, recipes: 'Recipes', path: Optional[str] = None):
        """
        Read data from standard input and acquire it into the pantry
        """
        # Dispatch TODO-list
        match: List[Tuple[Input, str, str]] = []
        for recipe in recipes.recipes:
            # Create one directory per recipe
            recipe_dir = os.path.join(self.data_root, recipe.name)
            os.makedirs(recipe_dir, exist_ok=True)
            for name, inputs in recipe.inputs.items():
                for idx, i in enumerate(inputs, start=1):
                    if not i.arkimet_matcher:
                        log.info("%s:%s:%d: skipping input with no arkimet matcher filter", recipe.name, name, idx)
                        continue
                    match.append((i, recipe_dir, name))

        dispatcher = ArkimetDispatcher(match)
        with self.input(path=path) as infd:
            dispatcher.read(infd)


class ArkimetDispatcher:
    """
    Read a stream of arkimet metadata and store its data into a dataset
    """
    def __init__(self, todo_list: List[Tuple['Input', str, str]]):
        self.todo_list = todo_list

    def dispatch(self, md: arkimet.Metadata) -> bool:
        for inp, recipe_dir, name in self.todo_list:
            if inp.arkimet_matcher.match(md):
                trange = md.to_python("timerange")
                if trange['trange_type'] in (0, 1):
                    output_step = trange['p1']
                elif trange['trange_type'] in (2, 3, 4, 5, 6, 7):
                    output_step = trange['p2']
                else:
                    log.warning("unsupported timerange %s: skipping input", trange)
                    continue

                source = md.to_python("source")

                dest = os.path.join(recipe_dir, f"{inp.name}_{name}+{output_step}.{source['format']}")
                # TODO: implement Metadata.write_data to write directly without
                # needing to create an intermediate python bytes object
                with open(dest, "ab") as out:
                    out.write(md.data)
        return True

    def read(self, infd: BinaryIO):
        """
        Read data from an input file, or standard input.

        The input file is the output of arki-query --inline, which is the same
        as is given as input to arkimet processors.
        """
        arkimet.Metadata.read_bundle(infd, dest=self.dispatch)


class EccodesPantry(Pantry):
    """
    eccodes-based storage of GRIB files to be processed
    """
    def __init__(self, kitchen: 'Kitchen', root: str):
        super().__init__(kitchen, root)
        self.grib_filter_rules = os.path.join(self.data_root, "grib_filter_rules")

    def fill(self, recipes: 'Recipes', path: Optional[str] = None):
        """
        Read data from standard input and acquire it into the pantry
        """
        os.makedirs(self.data_root, exist_ok=True)
        # Build grib_filter rules
        with open(self.grib_filter_rules, "w") as f:
            for recipe in recipes.recipes:
                # Create one directory per recipe
                recipe_dir = os.path.join(self.data_root, recipe.name)
                os.makedirs(recipe_dir, exist_ok=True)
                for name, inputs in recipe.inputs.items():
                    for idx, i in enumerate(inputs, start=1):
                        if not i.eccodes:
                            log.info("%s:%s:%d: skipping input with no eccodes filter", recipe.name, name, idx)
                            continue
                        print(f"if ( {i.eccodes} ) {{", file=f)
                        print(f'  write "{recipe_dir}/{i.name}_{name}+[endStep].grib";', file=f)
                        print(f"}}", file=f)

        # Run grib_filter on input
        try:
            proc = subprocess.Popen(["grib_filter", self.grib_filter_rules, "-"], stdin=subprocess.PIPE)

            def dispatch(md: arkimet.Metadata) -> bool:
                proc.stdin.write(md.data)
                return True

            with self.input(path=path) as infd:
                arkimet.Metadata.read_bundle(infd, dest=dispatch)
        finally:
            proc.stdin.close()
            proc.wait()
            if proc.returncode != 0:
                raise RuntimeError(f"grib_filter failed with return code {proc.returncode}")

    def store_processing_artifacts(self, tarout):
        """
        Store relevant processing artifacts in the output tarball
        """
        tarout.add(name=self.grib_filter_rules, arcname="grib_filter_rules")<|MERGE_RESOLUTION|>--- conflicted
+++ resolved
@@ -1,10 +1,5 @@
-<<<<<<< HEAD
-#from __future__ import annotations
-from typing import TYPE_CHECKING, Optional, Iterable, BinaryIO, List, Iterator, Tuple
-=======
 # from __future__ import annotations
 from typing import Optional, Iterable, BinaryIO, List, Iterator, Tuple
->>>>>>> 82bc57a9
 import contextlib
 import subprocess
 import sys
