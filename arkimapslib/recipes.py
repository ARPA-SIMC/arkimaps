--- conflicted
+++ resolved
@@ -1,12 +1,5 @@
 # from __future__ import annotations
-<<<<<<< HEAD
-from typing import Dict, Any, List, Tuple, Optional
-from collections import defaultdict
-import os
-import sys
-=======
 from typing import Dict, Any, List, Tuple
->>>>>>> d93d10a4
 import inspect
 import json
 import logging
